--- conflicted
+++ resolved
@@ -58,18 +58,11 @@
 #wandb_project = 'owt'
 #wandb_run_name = 'gpt2'  # 'run' + str(time.time())
 # data
-<<<<<<< HEAD
 #dataset = 'openwebtext'
 gradient_accumulation_steps = 5  # used to simulate larger batch sizes
 batch_size = 4  # if gradient_accumulation_steps > 1, this is the micro-batch size
 # block_size = 1024
 block_size = 256
-=======
-dataset = 'openwebtext'
-gradient_accumulation_steps = 5 * 8 # used to simulate larger batch sizes
-batch_size = 12 # if gradient_accumulation_steps > 1, this is the micro-batch size
-block_size = 1024
->>>>>>> 93a43d9a
 # model
 # n_layer = 12
 n_layer = 6
@@ -94,17 +87,11 @@
 # DDP settings
 backend = 'nccl'  # 'nccl', 'gloo', etc.
 # system
-<<<<<<< HEAD
 #device = 'cpu'  # examples: 'cpu', 'cuda', 'cuda:0', 'cuda:1' etc., or try 'mps' on macbooks
 device = "mps" if torch.backends.mps.is_available() else "cpu"
 #device = torch.device(device)
 dtype = 'bfloat16'  # 'float32', 'bfloat16', or 'float16', the latter will auto implement a GradScaler
 compile = False  # use PyTorch 2.0 to compile the model to be faster
-=======
-device = 'cuda' # examples: 'cpu', 'cuda', 'cuda:0', 'cuda:1' etc., or try 'mps' on macbooks
-dtype = 'bfloat16' if torch.cuda.is_available() and torch.cuda.is_bf16_supported() else 'float16' # 'float32', 'bfloat16', or 'float16', the latter will auto implement a GradScaler
-compile = True # use PyTorch 2.0 to compile the model to be faster
->>>>>>> 93a43d9a
 # -----------------------------------------------------------------------------
 config_keys = [k for k, v in globals().items() if not k.startswith('_') and isinstance(v, (int, float, bool, str))]
 exec(open('configurator.py').read())  # overrides from command line or config file
@@ -122,28 +109,13 @@
     ddp_world_size = int(os.environ['WORLD_SIZE'])
     device = f'cuda:{ddp_local_rank}'
     torch.cuda.set_device(device)
-<<<<<<< HEAD
     master_process = ddp_rank == 0  # this process will do logging, checkpointing etc.
     seed_offset = ddp_rank  # each process gets a different seed
-=======
-    master_process = ddp_rank == 0 # this process will do logging, checkpointing etc.
-    seed_offset = ddp_rank # each process gets a different seed
-    # world_size number of processes will be training simultaneously, so we can scale
-    # down the desired gradient accumulation iterations per process proportionally
-    assert gradient_accumulation_steps % ddp_world_size == 0
-    gradient_accumulation_steps //= ddp_world_size
->>>>>>> 93a43d9a
 else:
     # if not ddp, we are running on a single gpu, and one process
     master_process = True
     seed_offset = 0
-<<<<<<< HEAD
     gradient_accumulation_steps *= 8  # simulate 8 gpus
-=======
-    ddp_world_size = 1
-tokens_per_iter = gradient_accumulation_steps * ddp_world_size * batch_size * block_size
-print(f"tokens per iteration will be: {tokens_per_iter:,}")
->>>>>>> 93a43d9a
 
 if master_process:
     out_dir.mkdir(exist_ok=True, parents=True)
@@ -155,7 +127,6 @@
 ptdtype = {'float32': torch.float32, 'bfloat16': torch.bfloat16, 'float16': torch.float16}[dtype]
 ctx = nullcontext() if device_type == 'cpu' else torch.amp.autocast(device_type=device_type, dtype=ptdtype)
 
-<<<<<<< HEAD
 roberta = RobertaTokenizerFast.from_pretrained('model/byte_level_tokenizer')
 
 data_dir = pl.Path.cwd() / "data"
@@ -186,26 +157,6 @@
 
 train_dataloader = DataLoader(training_dataset, batch_size=batch_size, shuffle=True, generator=tg)
 val_dataloader = DataLoader(validation_dataset, batch_size=batch_size, shuffle=True)
-=======
-# poor man's data loader
-data_dir = os.path.join('data', dataset)
-def get_batch(split):
-    # We recreate np.memmap every batch to avoid a memory leak, as per
-    # https://stackoverflow.com/questions/45132940/numpy-memmap-memory-usage-want-to-iterate-once/61472122#61472122
-    if split == 'train':
-        data = np.memmap(os.path.join(data_dir, 'train.bin'), dtype=np.uint16, mode='r')
-    else:
-        data = np.memmap(os.path.join(data_dir, 'val.bin'), dtype=np.uint16, mode='r')
-    ix = torch.randint(len(data) - block_size, (batch_size,))
-    x = torch.stack([torch.from_numpy((data[i:i+block_size]).astype(np.int64)) for i in ix])
-    y = torch.stack([torch.from_numpy((data[i+1:i+1+block_size]).astype(np.int64)) for i in ix])
-    if device_type == 'cuda':
-        # pin arrays x,y, which allows us to move them to GPU asynchronously (non_blocking=True)
-        x, y = x.pin_memory().to(device, non_blocking=True), y.pin_memory().to(device, non_blocking=True)
-    else:
-        x, y = x.to(device), y.to(device)
-    return x, y
->>>>>>> 93a43d9a
 
 # init these up here, can override if init_from='resume' (i.e. from a checkpoint)
 iter_num = 0
@@ -331,7 +282,6 @@
 local_iter_num = 0  # number of iterations in the lifetime of this process
 raw_model = model.module if ddp else model  # unwrap DDP container if needed
 running_mfu = -1.0
-<<<<<<< HEAD
 
 all_losses = []
 
@@ -414,87 +364,6 @@
             all_losses.append(lossf)
         local_iter_num += 1
         iter_num2 += 1
-=======
-while True:
-
-    # determine and set the learning rate for this iteration
-    lr = get_lr(iter_num) if decay_lr else learning_rate
-    for param_group in optimizer.param_groups:
-        param_group['lr'] = lr
-
-    # evaluate the loss on train/val sets and write checkpoints
-    if iter_num % eval_interval == 0 and master_process:
-        losses = estimate_loss()
-        print(f"step {iter_num}: train loss {losses['train']:.4f}, val loss {losses['val']:.4f}")
-        if wandb_log:
-            wandb.log({
-                "iter": iter_num,
-                "train/loss": losses['train'],
-                "val/loss": losses['val'],
-                "lr": lr,
-                "mfu": running_mfu*100, # convert to percentage
-            })
-        if losses['val'] < best_val_loss or always_save_checkpoint:
-            best_val_loss = losses['val']
-            if iter_num > 0:
-                checkpoint = {
-                    'model': raw_model.state_dict(),
-                    'optimizer': optimizer.state_dict(),
-                    'model_args': model_args,
-                    'iter_num': iter_num,
-                    'best_val_loss': best_val_loss,
-                    'config': config,
-                }
-                print(f"saving checkpoint to {out_dir}")
-                torch.save(checkpoint, os.path.join(out_dir, 'ckpt.pt'))
-    if iter_num == 0 and eval_only:
-        break
-
-    # forward backward update, with optional gradient accumulation to simulate larger batch size
-    # and using the GradScaler if data type is float16
-    for micro_step in range(gradient_accumulation_steps):
-        if ddp:
-            # in DDP training we only need to sync gradients at the last micro step.
-            # the official way to do this is with model.no_sync() context manager, but
-            # I really dislike that this bloats the code and forces us to repeat code
-            # looking at the source of that context manager, it just toggles this variable
-            model.require_backward_grad_sync = (micro_step == gradient_accumulation_steps - 1)
-        with ctx:
-            logits, loss = model(X, Y)
-            loss = loss / gradient_accumulation_steps # scale the loss to account for gradient accumulation
-        # immediately async prefetch next batch while model is doing the forward pass on the GPU
-        X, Y = get_batch('train')
-        # backward pass, with gradient scaling if training in fp16
-        scaler.scale(loss).backward()
-    # clip the gradient
-    if grad_clip != 0.0:
-        scaler.unscale_(optimizer)
-        torch.nn.utils.clip_grad_norm_(model.parameters(), grad_clip)
-    # step the optimizer and scaler if training in fp16
-    scaler.step(optimizer)
-    scaler.update()
-    # flush the gradients as soon as we can, no need for this memory anymore
-    optimizer.zero_grad(set_to_none=True)
-
-    # timing and logging
-    t1 = time.time()
-    dt = t1 - t0
-    t0 = t1
-    if iter_num % log_interval == 0 and master_process:
-        # get loss as float. note: this is a CPU-GPU sync point
-        # scale up to undo the division above, approximating the true total loss (exact would have been a sum)
-        lossf = loss.item() * gradient_accumulation_steps
-        if local_iter_num >= 5: # let the training loop settle a bit
-            mfu = raw_model.estimate_mfu(batch_size * gradient_accumulation_steps, dt)
-            running_mfu = mfu if running_mfu == -1.0 else 0.9*running_mfu + 0.1*mfu
-        print(f"iter {iter_num}: loss {lossf:.4f}, time {dt*1000:.2f}ms, mfu {running_mfu*100:.2f}%")
-    iter_num += 1
-    local_iter_num += 1
-
-    # termination conditions
-    if iter_num > max_iters:
-        break
->>>>>>> 93a43d9a
 
 if ddp:
     destroy_process_group()