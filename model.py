--- conflicted
+++ resolved
@@ -15,7 +15,6 @@
 import torch.nn as nn
 from torch.nn import functional as F
 
-<<<<<<< HEAD
 
 # @torch.jit.script # good to enable when not using torch.compile, disable when using (our default)
 def new_gelu(x):
@@ -26,8 +25,6 @@
     return 0.5 * x * (1.0 + torch.tanh(math.sqrt(2.0 / math.pi) * (x + 0.044715 * torch.pow(x, 3.0))))
 
 
-=======
->>>>>>> 93a43d9a
 class LayerNorm(nn.Module):
     """ LayerNorm but with an optional bias. PyTorch doesn't support simply bias=False """
 
@@ -67,26 +64,15 @@
         B, T, C = x.size()  # batch size, sequence length, embedding dimensionality (n_embd)
 
         # calculate query, key, values for all heads in batch and move head forward to be the batch dim
-<<<<<<< HEAD
         q, k, v = self.c_attn(x).split(self.n_embd, dim=2)
         k = k.view(B, T, self.n_head, C // self.n_head).transpose(1, 2)  # (B, nh, T, hs)
         q = q.view(B, T, self.n_head, C // self.n_head).transpose(1, 2)  # (B, nh, T, hs)
         v = v.view(B, T, self.n_head, C // self.n_head).transpose(1, 2)  # (B, nh, T, hs)
-=======
-        q, k, v  = self.c_attn(x).split(self.n_embd, dim=2)
-        k = k.view(B, T, self.n_head, C // self.n_head).transpose(1, 2) # (B, nh, T, hs)
-        q = q.view(B, T, self.n_head, C // self.n_head).transpose(1, 2) # (B, nh, T, hs)
-        v = v.view(B, T, self.n_head, C // self.n_head).transpose(1, 2) # (B, nh, T, hs)
->>>>>>> 93a43d9a
 
         if self.flash:
             attn_mask2 = attn_mask.float().unsqueeze(1).repeat(1, self.n_head, 1, 1)  # attn_mask : [batch_size x n_heads x len_q x len_k]
             # efficient attention using Flash Attention CUDA kernels
-<<<<<<< HEAD
             y = F.scaled_dot_product_attention(q, k, v, attn_mask=attn_mask2, dropout_p=self.dropout, is_causal=False)
-=======
-            y = torch.nn.functional.scaled_dot_product_attention(q, k, v, attn_mask=None, dropout_p=self.dropout if self.training else 0, is_causal=True)
->>>>>>> 93a43d9a
         else:
             # manual implementation of attention
             #att = (q @ k.transpose(-2, -1)) * (1.0 / math.sqrt(k.size(-1)))
@@ -110,14 +96,8 @@
 
     def __init__(self, config):
         super().__init__()
-<<<<<<< HEAD
         self.c_fc = nn.Linear(config.n_embd, 4 * config.n_embd, bias=config.bias)
         self.c_proj = nn.Linear(4 * config.n_embd, config.n_embd, bias=config.bias)
-=======
-        self.c_fc    = nn.Linear(config.n_embd, 4 * config.n_embd, bias=config.bias)
-        self.gelu    = nn.GELU()
-        self.c_proj  = nn.Linear(4 * config.n_embd, config.n_embd, bias=config.bias)
->>>>>>> 93a43d9a
         self.dropout = nn.Dropout(config.dropout)
 
     def forward(self, x):
@@ -210,19 +190,11 @@
         device = idx.device
         b, t = idx.size()
         assert t <= self.config.block_size, f"Cannot forward sequence of length {t}, block size is only {self.config.block_size}"
-<<<<<<< HEAD
         pos = torch.arange(0, t, dtype=torch.long, device=device).unsqueeze(0)  # shape (1, t)
 
         # forward the GPT model itself
         tok_emb = self.transformer.wte(idx)  # token embeddings of shape (b, t, n_embd)
         pos_emb = self.transformer.wpe(pos)  # position embeddings of shape (1, t, n_embd)
-=======
-        pos = torch.arange(0, t, dtype=torch.long, device=device) # shape (t)
-
-        # forward the GPT model itself
-        tok_emb = self.transformer.wte(idx) # token embeddings of shape (b, t, n_embd)
-        pos_emb = self.transformer.wpe(pos) # position embeddings of shape (t, n_embd)
->>>>>>> 93a43d9a
         x = self.transformer.drop(tok_emb + pos_emb)
         for block in self.transformer.h:
             x = block(x, attn_mask)
@@ -248,12 +220,7 @@
         self.config.block_size = block_size
         self.transformer.wpe.weight = nn.Parameter(self.transformer.wpe.weight[:block_size])
         for block in self.transformer.h:
-<<<<<<< HEAD
             block.attn.bias = block.attn.bias[:, :, :block_size, :block_size]
-=======
-            if hasattr(block.attn, 'bias'):
-                block.attn.bias = block.attn.bias[:,:,:block_size,:block_size]
->>>>>>> 93a43d9a
 
     @classmethod
     def from_pretrained(cls, model_type, override_args=None):
@@ -313,7 +280,6 @@
         return model
 
     def configure_optimizers(self, weight_decay, learning_rate, betas, device_type):
-<<<<<<< HEAD
         """
         This long function is unfortunately doing something very simple and is being very defensive:
         We are separating out all parameters of the model into two buckets: those that will experience
@@ -360,16 +326,6 @@
                                                     % (str(param_dict.keys() - union_params),)
 
         # create the pytorch optimizer object
-=======
-        # start with all of the candidate parameters
-        param_dict = {pn: p for pn, p in self.named_parameters()}
-        # filter out those that do not require grad
-        param_dict = {pn: p for pn, p in param_dict.items() if p.requires_grad}
-        # create optim groups. Any parameters that is 2D will be weight decayed, otherwise no.
-        # i.e. all weight tensors in matmuls + embeddings decay, all biases and layernorms don't.
-        decay_params = [p for n, p in param_dict.items() if p.dim() >= 2]
-        nodecay_params = [p for n, p in param_dict.items() if p.dim() < 2]
->>>>>>> 93a43d9a
         optim_groups = [
             {'params': decay_params, 'weight_decay': weight_decay},
             {'params': nodecay_params, 'weight_decay': 0.0}
